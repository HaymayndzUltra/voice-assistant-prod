import os
from typing import Dict, Any, Optional
import yaml
import platform
import shutil
import logging
from datetime import datetime, timedelta
from pathlib import Path
import subprocess
import sys
import zmq
import json
import threading
import time
from common.config_manager import get_service_ip, get_service_url, get_redis_url


# Import path manager for containerization-friendly paths
<<<<<<< HEAD
import sys
import os
sys.path.insert(0, os.path.abspath(join_path("pc2_code", "..")))
=======
from pathlib import Path
BASE_DIR = Path(__file__).resolve().parents[2]  # points to repo root
sys.path.insert(0, str(BASE_DIR))
>>>>>>> 74ec6825
from common.utils.path_env import get_path, join_path, get_file_path
# Add the project root to Python path
current_dir = Path(__file__).resolve().parent
project_root = current_dir.parent.parent.parent
if str(project_root) not in sys.path:
    sys.path.insert(0, str(project_root))

# Import config parser utility
try:
    from common.core.base_agent import BaseAgent
    from pc2_code.agents.utils.config_loader import Config

    # Load configuration at the module level
    config = Config().get_config()
except ImportError as e:
    print(f"Import error: {e}")
    config = None

# Configure logging
log_directory = os.path.join('logs')
os.makedirs(log_directory, exist_ok=True)
logging.basicConfig(
    level=logging.INFO,
    format='%(asctime)s - %(name)s - %(levelname)s - %(message)s',
    handlers=[
        logging.StreamHandler(sys.stdout)
    ]
)
logger = logging.getLogger('UnifiedUtilsAgent')

# Load configuration at the module level
def load_network_config():
    """Load the network configuration from the central YAML file."""
    config_path = join_path("config", "network_config.yaml")
    try:
        with open(config_path, "r") as f:
            return yaml.safe_load(f)
    except Exception as e:
        logger.error(f"Error loading network config: {e}")
        # Default fallback values
        return {
            "main_pc_ip": os.environ.get("MAIN_PC_IP", get_service_ip("mainpc")),
            "pc2_ip": os.environ.get("PC2_IP", get_service_ip("pc2")),
            "bind_address": os.environ.get("BIND_ADDRESS", "0.0.0.0"),
            "secure_zmq": False,
            "ports": {
                "utils_agent": int(os.environ.get("UTILS_AGENT_PORT", 7118)),
                "utils_health": int(os.environ.get("UTILS_AGENT_HEALTH_PORT", 8118)),
                "error_bus": int(os.environ.get("ERROR_BUS_PORT", 7150))
            }
        }

# Load network configuration
network_config = load_network_config()

# Get configuration values
MAIN_PC_IP = network_config.get("main_pc_ip", os.environ.get("MAIN_PC_IP", get_service_ip("mainpc")))
PC2_IP = network_config.get("pc2_ip", os.environ.get("PC2_IP", get_service_ip("pc2")))
BIND_ADDRESS = network_config.get("bind_address", os.environ.get("BIND_ADDRESS", "0.0.0.0"))
UTILS_AGENT_PORT = network_config.get("ports", {}).get("utils_agent", int(os.environ.get("UTILS_AGENT_PORT", 7118)))
UTILS_AGENT_HEALTH_PORT = network_config.get("ports", {}).get("utils_health", int(os.environ.get("UTILS_AGENT_HEALTH_PORT", 8118)))
ERROR_BUS_PORT = network_config.get("ports", {}).get("error_bus", int(os.environ.get("ERROR_BUS_PORT", 7150)))

class UnifiedUtilsAgent(BaseAgent):
    """
    UnifiedUtilsAgent: Provides utility functions for system maintenance and cleanup.
    """
    def __init__(self, port=None, health_check_port=None, host="0.0.0.0"):
        # Initialize agent state before BaseAgent
        self.running = True
        self.request_count = 0
        self.main_pc_connections = {}
        self.start_time = time.time()
        
        # Call BaseAgent's constructor
        super().__init__(
            name="UnifiedUtilsAgent", 
            port=port if port else UTILS_AGENT_PORT,
            health_check_port=health_check_port if health_check_port else UTILS_AGENT_HEALTH_PORT
        )
        
        # Set up error reporting
        self.setup_error_reporting()
        
        logger.info(f"UnifiedUtilsAgent initialized on port {self.port}")

    def setup_error_reporting(self):
        """Set up error reporting to the central Error Bus."""
        try:
            self.error_bus_host = PC2_IP
            self.error_bus_port = ERROR_BUS_PORT
            self.error_bus_endpoint = f"tcp://{self.error_bus_host}:{self.error_bus_port}"
            self.error_bus_pub = self.context.socket(zmq.PUB)
            self.error_bus_pub.connect(self.error_bus_endpoint)
            logger.info(f"Connected to Error Bus at {self.error_bus_endpoint}")
        except Exception as e:
            logger.error(f"Failed to set up error reporting: {e}")
    
    def report_error(self, error_type, message, severity="ERROR"):
        """Report an error to the central Error Bus."""
        try:
            if hasattr(self, 'error_bus_pub'):
                error_report = {
                    "timestamp": datetime.now().isoformat(),
                    "agent": self.name,
                    "type": error_type,
                    "message": message,
                    "severity": severity
                }
                self.error_bus_pub.send_multipart([
                    b"ERROR",
                    json.dumps(error_report).encode('utf-8')
                ])
                logger.info(f"Reported error: {error_type} - {message}")
        except Exception as e:
            logger.error(f"Failed to report error: {e}")

    def cleanup_temp_files(self, temp_dir: str = "agents/temp") -> dict:
        """Clean up temporary files."""
        result = {"files_removed": 0, "errors": []}
        try:
            temp_path = Path(temp_dir)
            if temp_path.exists():
                for file in temp_path.glob("*"):
                    try:
                        file.unlink()
                        result["files_removed"] += 1
                    except Exception as e:
                        result["errors"].append(str(e))
            logging.info(f"Temp files cleaned: {result['files_removed']} files removed.")
        except Exception as e:
            result["errors"].append(str(e))
            self.report_error("TEMP_FILES_CLEANUP_ERROR", str(e))
        return result

    def cleanup_logs(self, log_dir: str = "agents/logs", days_old: int = 7) -> dict:
        """Clean up log files older than days_old."""
        result = {"files_removed": 0, "errors": []}
        try:
            log_path = Path(log_dir)
            if log_path.exists():
                for file in log_path.glob("*.log"):
                    try:
                        if (datetime.now() - datetime.fromtimestamp(file.stat().st_mtime)).days > days_old:
                            file.unlink()
                            result["files_removed"] += 1
                    except Exception as e:
                        result["errors"].append(str(e))
            logging.info(f"Old logs cleaned: {result['files_removed']} files removed.")
        except Exception as e:
            result["errors"].append(str(e))
            self.report_error("LOGS_CLEANUP_ERROR", str(e))
        return result

    def cleanup_cache(self, cache_dir: str = "agents/cache", days_old: int = 1) -> dict:
        """Clean up cache files older than days_old."""
        result = {"files_removed": 0, "errors": []}
        try:
            cache_path = Path(cache_dir)
            if cache_path.exists():
                for file in cache_path.glob("*"):
                    try:
                        if (datetime.now() - datetime.fromtimestamp(file.stat().st_mtime)).days > days_old:
                            file.unlink()
                            result["files_removed"] += 1
                    except Exception as e:
                        result["errors"].append(str(e))
            logging.info(f"Cache cleaned: {result['files_removed']} files removed.")
        except Exception as e:
            result["errors"].append(str(e))
            self.report_error("CACHE_CLEANUP_ERROR", str(e))
        return result

    def cleanup_browser_cache(self) -> dict:
        """Clean browser caches for Chrome, Firefox, and Edge."""
        result = {"browsers_cleaned": 0, "files_removed": 0, "bytes_freed": 0, "errors": []}
        try:
            chrome_cache_dirs = []
            firefox_cache_dirs = []
            edge_cache_dirs = []
            sys_platform = platform.system()
            if sys_platform == "Windows":
                chrome_cache_dirs.append(os.path.expandvars("%LOCALAPPDATA%\\Google\\Chrome\\User Data\\Default\\Cache"))
                firefox_cache_dirs.append(os.path.expandvars("%LOCALAPPDATA%\\Mozilla\\Firefox\\Profiles"))
                edge_cache_dirs.append(os.path.expandvars("%LOCALAPPDATA%\\Microsoft\\Edge\\User Data\\Default\\Cache"))
            elif sys_platform == "Darwin":
                chrome_cache_dirs.append(os.path.expanduser("~/Library/Caches/Google/Chrome"))
                firefox_cache_dirs.append(os.path.expanduser("~/Library/Caches/Firefox"))
            elif sys_platform == "Linux":
                chrome_cache_dirs.append(os.path.expanduser("~/.cache/google-chrome"))
                firefox_cache_dirs.append(os.path.expanduser("~/.cache/mozilla/firefox"))
            all_cache_dirs = chrome_cache_dirs + firefox_cache_dirs + edge_cache_dirs
            for cache_dir in all_cache_dirs:
                if os.path.exists(cache_dir):
                    try:
                        before_size = self._get_dir_size(cache_dir)
                        files_removed = 0
                        for root, dirs, files in os.walk(cache_dir, topdown=True):
                            for file in files:
                                try:
                                    file_path = os.path.join(root, file)
                                    if os.path.isfile(file_path):
                                        os.unlink(file_path)
                                        files_removed += 1
                                except Exception as e:
                                    result["errors"].append(f"Error removing {file_path}: {str(e)}")
                        after_size = self._get_dir_size(cache_dir)
                        bytes_freed = before_size - after_size
                        result["browsers_cleaned"] += 1
                        result["files_removed"] += files_removed
                        result["bytes_freed"] += bytes_freed
                    except Exception as e:
                        result["errors"].append(f"Error cleaning cache directory {cache_dir}: {str(e)}")
            logging.info(f"Browser caches cleaned: {result['browsers_cleaned']} browsers, {result['files_removed']} files removed, {result['bytes_freed']} bytes freed.")
        except Exception as e:
            result["errors"].append(str(e))
            self.report_error("BROWSER_CACHE_CLEANUP_ERROR", str(e))
        return result

    def _get_dir_size(self, dir_path: str) -> int:
        total = 0
        for dirpath, dirnames, filenames in os.walk(dir_path):
            for f in filenames:
                fp = os.path.join(dirpath, f)
                if os.path.isfile(fp):
                    total += os.path.getsize(fp)
        return total

    def run_windows_disk_cleanup(self) -> dict:
        """Run Windows Disk Cleanup utility."""
        result = {"status": "success", "message": "", "errors": []}
        if platform.system() != "Windows":
            result["status"] = "error"
            result["message"] = "Windows Disk Cleanup is only available on Windows"
            return result
        try:
            subprocess.run(["cleanmgr.exe", "/sagerun:1"], check=True)
            result["message"] = "Windows Disk Cleanup completed successfully"
            logging.info(result["message"])
        except subprocess.CalledProcessError as e:
            result["status"] = "error"
            result["message"] = f"Error running Windows Disk Cleanup: {str(e)}"
            result["errors"].append(str(e))
            self.report_error("WINDOWS_DISK_CLEANUP_ERROR", str(e))
        except Exception as e:
            result["status"] = "error"
            result["message"] = f"Error running Windows Disk Cleanup: {str(e)}"
            result["errors"].append(str(e))
            self.report_error("WINDOWS_DISK_CLEANUP_ERROR", str(e))
        return result

    def cleanup_system(self) -> dict:
        """Run all cleanup utilities and aggregate results."""
        results = {
            "temp_files": self.cleanup_temp_files(),
            "logs": self.cleanup_logs(),
            "cache": self.cleanup_cache(),
            "browser_cache": self.cleanup_browser_cache(),
        }
        if platform.system() == "Windows":
            results["windows_disk_cleanup"] = self.run_windows_disk_cleanup()
        return results

    def _get_health_status(self) -> Dict[str, Any]:
        """Return health status information. Overrides BaseAgent's _get_health_status."""
        # Get base status from parent class
        base_status = super()._get_health_status()
        
        # Add UnifiedUtilsAgent specific health info
        base_status.update({
            'status': 'ok',
            'agent': 'UnifiedUtilsAgent',
            'timestamp': datetime.now().isoformat(),
            'port': self.port,
            'uptime_seconds': time.time() - self.start_time,
            'request_count': self.request_count
        })
        
        return base_status

    def handle_request(self, request: dict) -> dict:
        action = request.get('action', '')
        if action == 'cleanup_temp_files':
            return self.cleanup_temp_files()
        elif action == 'cleanup_logs':
            return self.cleanup_logs()
        elif action == 'cleanup_cache':
            return self.cleanup_cache()
        elif action == 'cleanup_browser_cache':
            return self.cleanup_browser_cache()
        elif action == 'run_windows_disk_cleanup':
            return self.run_windows_disk_cleanup()
        elif action == 'cleanup_system':
            return self.cleanup_system()
        elif action == 'health_check':
            return self._get_health_status()
        else:
            return {'status': 'error', 'message': f'Unknown action: {action}'}

    def run(self):
        logger.info(f"UnifiedUtilsAgent starting on port {self.port}")
        try:
            while self.running:
                try:
                    if self.socket.poll(timeout=1000) != 0:  # 1 second timeout
                        request = self.socket.recv_json()
                        logger.debug(f"Received request: {request}")
                        response = self.handle_request(request)
                        self.socket.send_json(response)
                        self.request_count += 1
                except zmq.error.ZMQError as e:
                    logger.error(f"ZMQ error in run loop: {e}")
                    self.report_error("ZMQ_ERROR", str(e))
                    try:
                        self.socket.send_json({'status': 'error', 'error': str(e)})
                    except:
                        pass
                    time.sleep(1)  # Avoid tight loop on error
                except Exception as e:
                    logger.error(f"Error in run loop: {e}")
                    self.report_error("RUN_LOOP_ERROR", str(e))
                    try:
                        self.socket.send_json({'status': 'error', 'error': str(e)})
                    except:
                        pass
                    time.sleep(1)  # Avoid tight loop on error
        except KeyboardInterrupt:
            logger.info("Keyboard interrupt received, shutting down...")
        finally:
            self.cleanup()

    def cleanup(self):
        logger.info("Cleaning up resources...")
        self.running = False
        
        # Close main socket
        if hasattr(self, 'socket'):
            try:
                self.socket.close()
                logger.info("Closed main socket")
            except Exception as e:
                logger.error(f"Error closing main socket: {e}")
        
        # Close error bus socket
        if hasattr(self, 'error_bus_pub'):
            try:
                self.error_bus_pub.close()
                logger.info("Closed error bus socket")
            except Exception as e:
                logger.error(f"Error closing error bus socket: {e}")
        
        # Close any connections to other services
        for service_name, socket in self.main_pc_connections.items():
            try:
                socket.close()
                logger.info(f"Closed connection to {service_name}")
            except Exception as e:
                logger.error(f"Error closing connection to {service_name}: {e}")
        
        # Call parent cleanup
        try:
            super().cleanup()
            logger.info("Called parent cleanup")
        except Exception as e:
            logger.error(f"Error in parent cleanup: {e}")
        
        logger.info("Cleanup complete")

    def stop(self):
        self.running = False

    def connect_to_main_pc_service(self, service_name: str):
        if not hasattr(self, 'main_pc_connections'):
            self.main_pc_connections = {}
            
        # Get service details from config
        service_ports = network_config.get('ports', {})
        if service_name not in service_ports:
            logger.error(f"Service {service_name} not found in network configuration")
            return None
            
        port = service_ports[service_name]
        socket = self.context.socket(zmq.REQ)
        socket.connect(f"tcp://{MAIN_PC_IP}:{port}")
        self.main_pc_connections[service_name] = socket
        logger.info(f"Connected to {service_name} on MainPC at {MAIN_PC_IP}:{port}")
        return socket

if __name__ == "__main__":
    # Standardized main execution block for PC2 agents
    agent = None
    try:
        agent = UnifiedUtilsAgent()
        agent.run()
    except KeyboardInterrupt:
        print(f"Shutting down {agent.name if agent else 'agent'} on PC2...")
    except Exception as e:
        import traceback
        print(f"An unexpected error occurred in {agent.name if agent else 'agent'} on PC2: {e}")
        traceback.print_exc()
    finally:
        if agent and hasattr(agent, 'cleanup'):
            print(f"Cleaning up {agent.name} on PC2...")
            agent.cleanup()<|MERGE_RESOLUTION|>--- conflicted
+++ resolved
@@ -16,15 +16,9 @@
 
 
 # Import path manager for containerization-friendly paths
-<<<<<<< HEAD
-import sys
-import os
-sys.path.insert(0, os.path.abspath(join_path("pc2_code", "..")))
-=======
 from pathlib import Path
 BASE_DIR = Path(__file__).resolve().parents[2]  # points to repo root
 sys.path.insert(0, str(BASE_DIR))
->>>>>>> 74ec6825
 from common.utils.path_env import get_path, join_path, get_file_path
 # Add the project root to Python path
 current_dir = Path(__file__).resolve().parent
