--- conflicted
+++ resolved
@@ -301,17 +301,6 @@
             )
 
             if result.returncode == 0:
-<<<<<<< HEAD
-                self._log(f"✅ Agent command succeeded: {command} {' '.join(args)}")
-                self.refresh()
-            else:
-                self._log(f"❌ Agent command failed: {result.stderr}")
-                messagebox.showerror("Agent Error", result.stderr or "Unknown error")
-        except subprocess.TimeoutExpired:
-            messagebox.showerror("Timeout", "Agent command timed out.")
-        except Exception as e:
-            messagebox.showerror("Error", str(e))
-=======
                 show_info(self.winfo_toplevel(), f"✅ {command} succeeded for {args[0] if args else ''}")
                 self.refresh()
             else:
@@ -320,7 +309,6 @@
             show_error(self.winfo_toplevel(), "Agent command timed out.", "Timeout")
         except Exception as e:
             show_error(self.winfo_toplevel(), str(e), "Error")
->>>>>>> 7f2660f8
 
     def _log(self, msg: str):
         print(msg)
@@ -370,14 +358,8 @@
             print(f"Error refreshing agent data: {e}")
             self.agent_summary.configure(text="❌ Error loading agent data")
 
-<<<<<<< HEAD
-        # schedule auto-refresh 60s
-        self.after(60_000, self.refresh)
-    
-=======
         # Event-driven; no periodic polling
 
->>>>>>> 7f2660f8
     def _update_overview_cards(self, agent_status):
         """Update overview cards with agent data"""
         try:
