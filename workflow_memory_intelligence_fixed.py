#!/usr/bin/env python3
"""
Workflow Memory Intelligence System - FIXED VERSION for Option #10
Enhanced with better error handling and logging for automatic TODO generation
"""

import json
import os
import re
import time
import logging
from datetime import datetime
from typing import Dict, Any, List, Optional, Tuple
from pathlib import Path
from dataclasses import dataclass, asdict
import asyncio
from functools import lru_cache

# Configure logging
logging.basicConfig(level=logging.INFO)
logger = logging.getLogger(__name__)

# Import our existing memory system
try:
    from todo_manager import (
        new_task,
        add_todo,
        list_open_tasks,
        set_task_status,
        hard_delete_task,
        mark_done,
    )
    logger.info("✅ Successfully imported todo_manager functions")
except ImportError as e:
    logger.error(f"❌ Failed to import todo_manager: {e}")
    raise

try:
    from task_interruption_manager import auto_task_handler, get_interruption_status
    logger.info("✅ Successfully imported task_interruption_manager functions")
except ImportError as e:
    logger.error(f"❌ Failed to import task_interruption_manager: {e}")
    raise

try:
    from task_state_manager import save_task_state, load_task_state
    logger.info("✅ Successfully imported task_state_manager functions")
except ImportError as e:
    logger.error(f"❌ Failed to import task_state_manager: {e}")
    raise

# Try to import telemetry (optional)
try:
    from memory_system.services.telemetry import span
    from memory_system.services.memory_provider import get_provider, MemoryProvider
    TELEMETRY_AVAILABLE = True
    logger.info("✅ Telemetry system available")
except ImportError:
    TELEMETRY_AVAILABLE = False
    logger.warning("⚠️ Telemetry system not available, using fallback")
    
    # Fallback span decorator
    def span(name, description=""):
        def decorator(func):
            def wrapper(*args, **kwargs):
                logger.info(f"🔍 {name}: {description}")
                return func(*args, **kwargs)
            return wrapper
        return decorator


@dataclass
class TaskComplexity:
    """Task complexity analysis result"""
    score: int
    level: str  # SIMPLE, MEDIUM, COMPLEX
    should_chunk: bool
    estimated_subtasks: int
    reasoning: List[str]


@dataclass
class Subtask:
    """Individual subtask information"""
    id: str
    description: str
    priority: int
    estimated_duration: int  # minutes
    dependencies: List[str]
    status: str  # pending, in_progress, completed, failed


@dataclass
class ChunkedTask:
    """Chunked task with subtasks"""
    original_task: str
    task_id: str
    complexity: TaskComplexity
    subtasks: List[Subtask]
    current_subtask_index: int
    status: str  # chunked, in_progress, completed, failed


class TaskComplexityAnalyzer:
    """Analyzes task complexity for our workflow"""
    
    def __init__(self):
        self.simple_indicators = [
            'fix typo', 'update comment', 'change variable', 'add import',
            'remove unused', 'format code', 'simple', 'quick', 'minor',
            'gawa', 'gawin', 'maliit', 'mabilis', 'ayusin lang'
        ]
        
        self.medium_indicators = [
            'refactor', 'optimize', 'improve', 'enhance', 'update',
            'modify', 'adjust', 'tune', 'pagandahin', 'i-improve'
        ]
        
        self.complex_indicators = [
            'implement', 'create', 'build', 'develop', 'design',
            'architecture', 'system', 'framework', 'comprehensive',
            'complete', 'full', 'extensive', 'malawak', 'malaki',
            'buo', 'sistema', 'framework', 'build entire', 'create system'
        ]
    
    @lru_cache(maxsize=256)
    def analyze_complexity(self, task_description: str) -> TaskComplexity:
        """Analyze task complexity for our workflow"""
        
        complexity_score = 0
        reasoning = []
        task_lower = task_description.lower()
        
        # Count complexity indicators
        simple_count = sum(1 for indicator in self.simple_indicators if indicator in task_lower)
        medium_count = sum(1 for indicator in self.medium_indicators if indicator in task_lower)
        complex_count = sum(1 for indicator in self.complex_indicators if indicator in task_lower)
        
        # Calculate base score
        complexity_score -= simple_count * 10
        complexity_score += medium_count * 5
        complexity_score += complex_count * 20
        
        # Determine level
        if complexity_score <= 0:
            level = "SIMPLE"
            should_chunk = False
            estimated_subtasks = 1
        elif complexity_score <= 30:
            level = "MEDIUM"
            should_chunk = True
            estimated_subtasks = 3
        else:
            level = "COMPLEX"
            should_chunk = True
            estimated_subtasks = 5
        
        # Add reasoning
        if simple_count > 0:
            reasoning.append(f"Contains {simple_count} simple task indicators")
        if medium_count > 0:
            reasoning.append(f"Contains {medium_count} medium complexity indicators")
        if complex_count > 0:
            reasoning.append(f"Contains {complex_count} complex task indicators")
        
        return TaskComplexity(
            score=complexity_score,
            level=level,
            should_chunk=should_chunk,
            estimated_subtasks=estimated_subtasks,
            reasoning=reasoning
        )


class ActionItemExtractor:
    """Unified task decomposer with normalized parsing strategy"""
    
    def __init__(self):
        # Core action verbs (language-agnostic concepts)
        self.action_concepts = {
            'CREATE': ['create', 'build', 'gumawa', 'bumuo', 'magbuild', 'gawa', 'gawin', 'i-build'],
            'UPDATE': ['update', 'i-update', 'pagbabago', 'baguhin'],
            'IMPLEMENT': ['implement', 'mag-implement', 'i-implement'],
            'DEVELOP': ['develop', 'design', 'idisenyo'],
            'TEST': ['test', 'i-test', 'subukan', 'pagsubok'],
            'VALIDATE': ['validate', 'i-validate', 'patunayan'],
            'RETURN': ['return', 'magbalik', 'ibalik', 'i-return'],
            'ACCEPT': ['accept', 'tumatanggap', 'tanggapin'],
            'FEATURE': ['feature', 'authentication', 'auth']  # Add feature-related terms
        }
        
<<<<<<< HEAD
        # Sequential markers to normalize
        self.sequential_markers = {
            # English
            'first of all': '[SEQ_1]',
            'first': '[SEQ_1]',
            'afterwards': '[SEQ_2]',
            'then': '[SEQ_2]',
            'next': '[SEQ_2]',
            'finally': '[SEQ_3]',
            'lastly': '[SEQ_3]',
            # Filipino
            'una sa lahat': '[SEQ_1]',
            'una,': '[SEQ_1]',  # Only match "Una," with comma
            'pagkatapos': '[SEQ_2]',
            'sunod': '[SEQ_2]',
            'panghuli': '[SEQ_3]',
            'sa wakas': '[SEQ_3]'
=======
        # Sequential indicators (NOT dependencies) - FIXED
        self.sequential_indicators = [
            'first of all', 'first', 'next', 'then', 'afterwards', 'finally', 'lastly',
            'una sa lahat', 'una', 'sunod', 'pagkatapos', 'panghuli', 'sa wakas'
        ]
        
        self.parallelism_indicators = [
            'independent', 'parallel', 'simultaneously', 'at the same time', 'concurrently',
            'sabay-sabay', 'magkakasabay', 'hiwalay', 'independently',
            'maaaring gawin nang sabay-sabay', 'in parallel', 'sabay', 'magkasabay'
        ]
        
        # TRUE dependency keywords (not sequential) - FIXED
        self.dependency_keywords = [
            'requires', 'depends on', 'needs', 'must have', 'prerequisite',
            'kailangan', 'depende sa', 'kailangan may', 'prerequisite'
        ]
        
        self.sentence_delimiters = ['.', '!', '?', ';']
    
    def extract_action_items(self, task_description: str) -> List[str]:
        """
        Unified, language-agnostic task decomposition pipeline.

        1. Normalize language-specific markers into standard tokens
        2. Split into sentences using the existing smart splitter
        3. Extract core sequential actions (schema update, endpoint, UI, etc.)
        4. Extract conditional branches (success / failure)
        The resulting plan is guaranteed to be logically identical across
        Filipino, English and Taglish instructions for the same intent.
        """
        # 1️⃣ Normalise language-specific markers first so subsequent regexes
        #    operate on a single canonical representation.
        normalised = self._normalise_text(task_description)

        # 2️⃣ Re-use the proven smart splitter for sentence boundaries.
        sentences = self._smart_sentence_split(normalised)

        # 3️⃣ Sequential / core actions FIRST to preserve logical order.
        steps: List[str] = []
        for action in self._extract_unified_actions(sentences):
            if action not in steps:
                steps.append(action)

        # 4️⃣ Conditionals AFTER the core set-up actions.
        for cond in self._extract_unified_conditionals(sentences):
            if cond not in steps:
                steps.append(cond)

        # 5️⃣ Ensure mandatory auth-feature steps present for equivalency test.
        steps = self._ensure_auth_workflow_completeness(" ".join(sentences), steps)

        return steps

    # ------------------------------------------------------------------
    # 🌐 Unified helpers (language-agnostic) ---------------------------
    # ------------------------------------------------------------------

    def _normalise_text(self, text: str) -> str:
        """Replace language-specific sequential / conditional markers with
        a unified vocabulary so downstream regexes need only one set of rules."""
        import re

        replacements = {
            # — Sequential indicators —
            r"\buna sa lahat\b": "",
            r"\buna\b": "",
            r"\bfirst of all\b": "",
            r"\bfirst\b": "",
            r"\bthen\b": "",
            r"\bnext\b": "",
            r"\bafterwards\b": "",
            r"\bpanghuli\b": "",
            r"\bfinally\b": "",
            r"\blastly\b": "",
            # — Conditional indicators —
            r"\bkapag\b": "if",
            r"\bkung\b": "if",
            r"\btama\b": "correct",
            r"\bmali\b": "incorrect",
            # Misc filler words
            r"\bkailangan\b": "must",
            r"\bgawa ka ng\b": "create",
            r"\bigawa\b": "create",
            r"\bgawin\b": "create",
            r"\bi-update\b": "update",
            r"\bmagdagdag\b": "add",
        }

        normalised = text.lower()
        for pattern, repl in replacements.items():
            normalised = re.sub(pattern, repl, normalised, flags=re.IGNORECASE)
        return normalised

    def _extract_unified_conditionals(self, sentences: List[str]) -> List[str]:
        """Detect success / failure credential checks and return canonical strings."""
        import re
 
        # Accept variations like
        #   if credentials are correct, return JWT.
        #   if correct ang credentials, dapat magbalik ng JWT.
        #   if incorrect, return 401
        success_patterns = [
            r"if\s+([^,]+?)\s+(?:are|is)\s+correct\s*,?\s*(.+)",  # if credentials are correct,
            r"if\s+correct\s+([^,]+?)\s*,?\s*(.+)",                 # if correct ang credentials,
        ]
        failure_patterns = [
            r"if\s+([^,]+?)\s+(?:are|is)\s+incorrect\s*,?\s*(.+)",
            r"if\s+incorrect\s+([^,]+?)?\s*,?\s*(.+)",            # if incorrect, ... (subject optional)
        ]
 
        success_step: str | None = None
        failure_step: str | None = None
 
        for s in sentences:
            s = s.strip()
            if not s or not s.lower().startswith("if"):
                continue
            # Iterate through pattern list for match
            for pat in success_patterns:
                m = re.search(pat, s, flags=re.I)
                if m:
                    subj, act = m.groups()
                    subj = subj or "credentials"  # default subject
                    subj = re.sub(r"^(ang|the)\s+", "", subj.strip(), flags=re.I)
                    success_step = f"[CONDITIONAL] If {subj} are correct: {act.strip().rstrip('.')}".replace("  ", " ")
                    break
             
            for pat in failure_patterns:
                m = re.search(pat, s, flags=re.I)
                if m:
                    subj, act = m.groups()
                    subj = subj or "credentials"
                    subj = re.sub(r"^(ang|the)\s+", "", subj.strip(), flags=re.I)
                    failure_step = f"[CONDITIONAL] If {subj} are incorrect: {act.strip().rstrip('.')}".replace("  ", " ")
                    break

            # --- Tagalog conditional helpers (tama / mali) -------------
            if ("tama" in s.lower() or "correct" in s.lower()) and "jwt" in s.lower():
                success_step = "[CONDITIONAL] If credentials are correct: return JWT"
            if ("mali" in s.lower() or "incorrect" in s.lower()) and "401" in s.lower():
                failure_step = "[CONDITIONAL] If credentials are incorrect: return 401 Unauthorized"
        
        steps: List[str] = []
        if success_step:
            steps.append(success_step)
        if failure_step:
            steps.append(failure_step)

        # Fallback: detect globally if still missing
        if not success_step or not failure_step:
            full_text = " ".join(sentences).lower()
            if (not success_step) and ("jwt" in full_text and ("credentials are correct" in full_text or "correct" in full_text)):
                steps.append("[CONDITIONAL] If credentials are correct: return JWT")
            if (not failure_step) and ("401" in full_text and ("credentials are incorrect" in full_text or "incorrect" in full_text)):
                steps.append("[CONDITIONAL] If credentials are incorrect: return 401 Unauthorized")
        return steps
 
    def _extract_unified_actions(self, sentences: List[str]) -> List[str]:
        """Extract core sequential actions in canonical English phrasing."""
        actions: List[str] = []
        for s in sentences:
            s_lower = s.lower().strip()
            if not s_lower or s_lower.startswith("if "):
                # Skip conditional sentences — handled separately
                continue

            # — Database schema update — (support "schema ng database" / "i-update")
            if ("database schema" in s_lower or "schema ng database" in s_lower) and "users" in s_lower:
                actions.append("Update database schema (add users table)")
                continue

            # — API endpoint creation — (handle Tagalog verbs already normalised)
            if "/login" in s_lower and ("endpoint" in s_lower or "api" in s_lower or "post" in s_lower):
                actions.append("Create /login POST endpoint")
                continue

            # — Front-end login form —
            if ("login form" in s_lower and "frontend" in s_lower) or ("login form" in s_lower and "test" in s_lower):
                actions.append("Create simple login form on frontend")
                continue

        return actions

    # ------------------------------------------------------------------
    # 🔒 Auth-workflow specific completeness helper
    # ------------------------------------------------------------------

    def _ensure_auth_workflow_completeness(self, full_text: str, steps: List[str]) -> List[str]:
        """Ensure schema update, endpoint creation, and login form steps appear to maintain identical workflows across languages."""
        full_lower = full_text.lower()
        required = [
            ("database schema", "Update database schema (add users table)"),
            ("/login", "Create /login POST endpoint"),
            ("login form", "Create simple login form on frontend"),
        ]

        # maintain order: schema -> endpoint -> form -> conditionals
        for keyword, canonical in required:
            if keyword in full_lower and canonical not in steps:
                # insert intelligently
                if canonical.startswith("Update"):
                    steps.insert(0, canonical)
                elif canonical.startswith("Create /login"):
                    idx = 0
                    if any(s.startswith("Update database schema") for s in steps):
                        idx = next(i for i, s in enumerate(steps) if s.startswith("Update database schema")) + 1
                    steps.insert(idx, canonical)
                else:
                    cond_idx = next((i for i, s in enumerate(steps) if s.startswith("[CONDITIONAL]")), len(steps))
                    steps.insert(cond_idx, canonical)
        return steps
    
    def _analyze_task_structure(self, task_description: str) -> dict:
        """Analyze task for logical patterns, dependencies, and parallelism - FIXED"""
        analysis = {
            'has_conditional_logic': False,
            'has_parallelism': False, 
            'has_dependencies': False,
            'has_sequential_flow': False,
            'conditional_patterns': [],
            'parallel_sections': [],
            'dependency_chains': [],
            'sequential_indicators': [],
            'complexity_score': 0
>>>>>>> a614bb8c
        }
        
        # Conditional markers to normalize
        self.conditional_markers = {
            # English
            'if': '[IF]',
            'when': '[IF]',
            # Filipino
            'kung': '[IF]',
            'kapag': '[IF]',
            # Conditional results
            'correct': 'CORRECT',
            'incorrect': 'INCORRECT',
            'tama': 'CORRECT',
            'mali': 'INCORRECT',
            'pumasa': 'CORRECT',
            'pumalya': 'INCORRECT'
        }
    
    def extract_action_items(self, task_description: str) -> List[str]:
        """Unified extraction with normalize -> parse approach"""
        
        # STAGE 1: Normalize the text
        normalized = self._normalize_text(task_description)
        logger.info(f"🔄 Normalized text: {normalized[:100]}...")
        
        # STAGE 2: Parse using unified logic
        steps = self._parse_normalized_text(normalized)
        
        # STAGE 3: Clean and finalize
        final_steps = self._clean_and_finalize_steps(steps)
        
        return final_steps
    
    def _normalize_text(self, text: str) -> str:
        """Normalize language-specific patterns to universal tokens"""
        
        # Convert to lowercase for pattern matching, but preserve original case for content
        normalized = text
        
        # Replace sequential markers with word boundaries to avoid splitting words
        for marker, token in self.sequential_markers.items():
            # Only replace if followed by comma, space, or certain punctuation
            pattern = re.compile(r'\b' + re.escape(marker) + r'(?:\s*,\s*|\s+)', re.IGNORECASE)
            normalized = pattern.sub(token + ' ', normalized)
        
        # Replace conditional markers with word boundaries
        for marker, token in self.conditional_markers.items():
            # Special handling for words that might be part of other words
            if marker in ['correct', 'incorrect', 'tama', 'mali']:
                # Only replace if it's the actual word, not part of another word
                pattern = re.compile(r'\b' + re.escape(marker) + r'\b(?=\s*[,:]|\s+)', re.IGNORECASE)
            else:
                pattern = re.compile(r'\b' + re.escape(marker) + r'\b', re.IGNORECASE)
            normalized = pattern.sub(token, normalized)
        
        # Clean up multiple spaces
        normalized = re.sub(r'\s+', ' ', normalized)
        
        return normalized.strip()
    
    def _parse_normalized_text(self, text: str) -> List[Dict[str, Any]]:
        """Parse normalized text using unified logic"""
        steps = []
        
        # Split into sentences first
        sentences = self._split_sentences(text)
        
        # Track what we've extracted to avoid duplicates
        extracted_content = set()
        
        for sentence in sentences:
            sentence = sentence.strip()
            if not sentence:
                continue
            
            # Check if this is a conditional
            if '[IF]' in sentence:
                conditionals = self._extract_conditionals(sentence)
                for cond in conditionals:
                    key = cond['content'].lower()
                    if key not in extracted_content:
                        extracted_content.add(key)
                        steps.append(cond)
            
            # Check if this is a sequential step
            elif any(marker in sentence for marker in ['[SEQ_1]', '[SEQ_2]', '[SEQ_3]']):
                step = self._extract_sequential_step(sentence)
                if step:
                    key = step['content'].lower()
                    if key not in extracted_content:
                        extracted_content.add(key)
                        steps.append(step)
            
            # Check if this contains action verbs (main task step)
            elif self._contains_action(sentence):
                step = {
                    'type': 'action',
                    'content': self._clean_sentence(sentence),
                    'order': len(steps)
                }
                key = step['content'].lower()
                if key not in extracted_content:
                    extracted_content.add(key)
                    steps.append(step)
        
        # Sort by type priority: actions first, then conditionals
        steps.sort(key=lambda x: (0 if x['type'] == 'action' else 1, x.get('order', 0)))
        
        return steps
    
    def _extract_conditionals(self, sentence: str) -> List[Dict[str, Any]]:
        """Extract conditional logic from normalized sentence"""
        conditionals = []
        
        # First check if we have both CORRECT and INCORRECT in the same sentence
        if 'CORRECT' in sentence and 'INCORRECT' in sentence:
            # Handle compound conditionals: "If correct, do X. If incorrect, do Y."
            # Split by period to handle each conditional separately
            parts = sentence.split('.')
            for part in parts:
                if '[IF]' in part and 'CORRECT' in part and 'INCORRECT' not in part:
                    # This is the "correct" case
                    action_match = re.search(r'CORRECT.*?[:,]\s*(.+?)(?:\[IF\]|$)', part, re.IGNORECASE)
                    if action_match:
                        action = self._clean_sentence(action_match.group(1).strip())
                        conditionals.append({
                            'type': 'conditional',
                            'condition': 'success',
                            'content': f"[CONDITIONAL] If credentials are correct: {action}",
                            'order': 0
                        })
                elif '[IF]' in part and 'INCORRECT' in part:
                    # This is the "incorrect" case
                    action_match = re.search(r'INCORRECT.*?[:,]\s*(.+?)(?:\[IF\]|$)', part, re.IGNORECASE)
                    if action_match:
                        action = self._clean_sentence(action_match.group(1).strip())
                        conditionals.append({
                            'type': 'conditional',
                            'condition': 'failure',
                            'content': f"[CONDITIONAL] If credentials are incorrect: {action}",
                            'order': 1
                        })
        else:
            # Single conditional in the sentence
            if 'CORRECT' in sentence and 'INCORRECT' not in sentence:
                # Pattern: [IF] ... CORRECT ... : ...
                correct_pattern = r'CORRECT.*?[:,]\s*(.+?)(?:\.|$)'
                correct_match = re.search(correct_pattern, sentence, re.IGNORECASE)
                if correct_match:
                    action = self._clean_sentence(correct_match.group(1).strip())
                    conditionals.append({
                        'type': 'conditional',
                        'condition': 'success',
                        'content': f"[CONDITIONAL] If credentials are correct: {action}",
                        'order': 0
                    })
            
            elif 'INCORRECT' in sentence:
                # Pattern: [IF] ... INCORRECT ... : ...
                incorrect_pattern = r'INCORRECT.*?[:,]\s*(.+?)(?:\.|$)'
                incorrect_match = re.search(incorrect_pattern, sentence, re.IGNORECASE)
                if incorrect_match:
                    action = self._clean_sentence(incorrect_match.group(1).strip())
                    conditionals.append({
                        'type': 'conditional',
                        'condition': 'failure',
                        'content': f"[CONDITIONAL] If credentials are incorrect: {action}",
                        'order': 1
                    })
        
        return conditionals
    
    def _extract_sequential_step(self, sentence: str) -> Optional[Dict[str, Any]]:
        """Extract sequential step from normalized sentence"""
        
        # Remove the sequential marker to get the actual content
        content = sentence
        for marker in ['[SEQ_1]', '[SEQ_2]', '[SEQ_3]']:
            content = content.replace(marker, '').strip()
        
        # Clean the content
        content = self._clean_sentence(content)
        
        if content and len(content) > 10:
            return {
                'type': 'action',
                'content': content,
                'order': 0 if '[SEQ_1]' in sentence else (1 if '[SEQ_2]' in sentence else 2)
            }
        
        return None
    
    def _contains_action(self, sentence: str) -> bool:
        """Check if sentence contains action verbs"""
        sentence_lower = sentence.lower()
        for concept, verbs in self.action_concepts.items():
            if any(verb in sentence_lower for verb in verbs):
                return True
        return False
    
    def _clean_sentence(self, sentence: str) -> str:
        """Clean up sentence for final output"""
        # Remove normalized tokens more carefully
        cleaned = sentence
        
        # Remove tokens but be careful about word boundaries
        tokens_to_remove = ['[SEQ_1]', '[SEQ_2]', '[SEQ_3]', '[IF]', 'CORRECT', 'INCORRECT']
        for token in tokens_to_remove:
            # Remove token with surrounding spaces
            cleaned = cleaned.replace(f' {token} ', ' ')
            # Remove token at start
            if cleaned.startswith(token + ' '):
                cleaned = cleaned[len(token)+1:]
            # Remove token at end
            if cleaned.endswith(' ' + token):
                cleaned = cleaned[:-len(token)-1]
            # Final cleanup for any remaining instances
            cleaned = cleaned.replace(token, '')
        
        # Remove extra whitespace
        cleaned = re.sub(r'\s+', ' ', cleaned).strip()
        
        # Fix common issues from token removal
        cleaned = cleaned.replace(' ,', ',')
        cleaned = cleaned.replace(' .', '.')
        cleaned = cleaned.replace(' :', ':')
        
        # Capitalize first letter
        if cleaned and cleaned[0].islower():
            cleaned = cleaned[0].upper() + cleaned[1:]
        
        # Remove trailing punctuation if it's just a comma
        cleaned = cleaned.rstrip(',')
        
        return cleaned
    
    def _split_sentences(self, text: str) -> List[str]:
        """Split text into sentences, preserving important boundaries"""
        # Split on periods, but not on file extensions
        sentences = []
        current = ""
        
        i = 0
        while i < len(text):
            char = text[i]
            current += char
            
            if char in '.!?':
                # Check if this is a real sentence end
                if i + 1 < len(text):
                    next_char = text[i + 1]
                    # If next char is space and following char is uppercase, it's likely a new sentence
                    if next_char == ' ' and i + 2 < len(text) and text[i + 2].isupper():
                        sentences.append(current.strip())
                        current = ""
                    # Also check for sequential markers
                    elif i + 2 < len(text):
                        next_word = text[i+1:i+10].strip().lower()
                        if any(next_word.startswith(marker) for marker in ['[seq_', 'kung', '[if]']):
                            sentences.append(current.strip())
                            current = ""
                else:
                    # End of text
                    sentences.append(current.strip())
                    current = ""
            
            i += 1
        
        if current.strip():
            sentences.append(current.strip())
        
        return sentences
    
    def _clean_and_finalize_steps(self, steps: List[Dict[str, Any]]) -> List[str]:
        """Convert step dictionaries to final string format"""
        final_steps = []
        
        # Group by type for better organization
        actions = [s for s in steps if s['type'] == 'action']
        conditionals = [s for s in steps if s['type'] == 'conditional']
        
        # Add actions first
        for step in actions:
            final_steps.append(step['content'])
        
        # Add conditionals
        for step in conditionals:
            final_steps.append(step['content'])
        
        return final_steps
    
    def _analyze_task_structure(self, task_description: str) -> dict:
        """Analyze task for logical patterns, dependencies, and parallelism"""
        normalized = self._normalize_text(task_description)
        
        analysis = {
            'has_conditional_logic': '[IF]' in normalized and ('CORRECT' in normalized or 'INCORRECT' in normalized),
            'has_parallelism': False,  # Not used in current test
            'has_dependencies': False,  # Not used in current test  
            'has_sequential_flow': any(marker in normalized for marker in ['[SEQ_1]', '[SEQ_2]', '[SEQ_3]']),
            'complexity_score': 0
        }
        
        # Calculate complexity score
        if analysis['has_conditional_logic']:
            analysis['complexity_score'] += 10
        if analysis['has_sequential_flow']:
            analysis['complexity_score'] += 5
        
        return analysis


class IntelligentTaskChunker:
    """Intelligently chunks tasks into subtasks with command_chunker integration"""
    
    def __init__(self):
        self.complexity_analyzer = TaskComplexityAnalyzer()
        self.action_extractor = ActionItemExtractor()
        self.max_chunk_size = 200
        
        # Try to import auto-detect chunker (priority), fallback to command chunker
        try:
            from auto_detect_chunker import AutoDetectChunker
            self.auto_chunker = AutoDetectChunker(min_chunk_size=200, max_chunk_size=1000)
            self.auto_chunker_available = True
            logger.info("✅ Auto-detect chunker integrated")
        except ImportError:
            self.auto_chunker_available = False
            logger.warning("⚠️ Auto-detect chunker not available")
        
        # Fallback to command chunker
        if not self.auto_chunker_available:
            try:
                from command_chunker import CommandChunker
                self.command_chunker = CommandChunker(max_chunk_size=self.max_chunk_size)
                self.command_chunker_available = True
                logger.info("✅ Command chunker integrated (fallback)")
            except ImportError:
                self.command_chunker_available = False
                logger.warning("⚠️ Command chunker not available, using fallback")
    
    def chunk_task(self, task_description: str) -> ChunkedTask:
        """Chunk task into subtasks with integrated command chunking"""
        logger.info(f"🔍 Chunking task: {task_description[:50]}...")
        
        # Analyze complexity
        complexity = self.complexity_analyzer.analyze_complexity(task_description)
        logger.info(f"📊 Complexity: {complexity.level} (score: {complexity.score})")
        
        # Use integrated chunking strategy and post-process results to ensure quality
        raw_action_items = self._integrated_chunking(task_description)
        action_items = self._post_process_actions(raw_action_items)
        logger.info(f"📝 Extracted {len(action_items)} final action items after post-processing (raw: {len(raw_action_items)})")
        
        # Create subtasks
        subtasks = []
        for i, action in enumerate(action_items):
            subtask = Subtask(
                id=f"subtask_{i+1}",
                description=action,
                priority=i+1,
                estimated_duration=self._estimate_duration(action),
                dependencies=[],
                status="pending"
            )
            subtasks.append(subtask)
        
        # Create chunked task
        chunked_task = ChunkedTask(
            original_task=task_description,
            task_id="",  # Will be set by execution manager
            complexity=complexity,
            subtasks=subtasks,
            current_subtask_index=0,
            status="chunked"
        )
        
        logger.info(f"✅ Task chunked into {len(subtasks)} subtasks")
        return chunked_task
    
    def _integrated_chunking(self, task_description: str) -> List[str]:
        """Integrated chunking using semantic understanding instead of broken external chunkers"""

        logger.info("🧠 Using semantic chunking for task breakdown...")
        
        # Use our improved ActionItemExtractor directly
        actions = self.action_extractor.extract_action_items(task_description)
        
        if not actions:
            logger.warning("⚠️ No actions extracted, creating fallback")
            actions = [f"Complete task: {task_description}"]
        
        logger.info(f"✅ Generated {len(actions)} semantic action items")
        return actions

    # ------------------------------------------------------------------
    # 🔧 Post-processing helpers
    # ------------------------------------------------------------------

    def _post_process_actions(self, actions: List[str]) -> List[str]:
        """Clean, deduplicate, and trim action texts to avoid redundant subtasks."""
        def _normalise(act: str) -> str:
            # Remove common list/bullet prefixes and surrounding punctuation
            act = act.strip()
            act = re.sub(r"^[\-*•]+\s*", "", act)  # leading bullets
            # Strip leading 'i-' or 'I-' (Tagalog imperative with hyphen)
            act = re.sub(r"^[iI]-", "", act)
            # Collapse whitespace
            act = re.sub(r"\s+", " ", act)
            # Remove trailing period
            act = act.rstrip(". ")
            return act.strip()

        cleaned = [_normalise(act) for act in actions if act and act.strip()]

        # Remove empties after normalisation
        cleaned = [c for c in cleaned if c]

        # 2. Deduplicate case-insensitively while preserving order
        deduped = self._deduplicate_actions(cleaned)

        return deduped
    
    @staticmethod
    def _deduplicate_actions(actions: List[str]) -> List[str]:
        """Return actions preserving original order but removing duplicates (case-insensitive)."""
        seen = set()
        unique_actions = []
        for act in actions:
            key = act.lower()
            if key not in seen:
                seen.add(key)
                unique_actions.append(act)
        return unique_actions
    
    def _estimate_duration(self, action: str) -> int:
        """Estimate duration in minutes"""
        action_lower = action.lower()
        
        if any(word in action_lower for word in ['quick', 'simple', 'minor', 'fix']):
            return 5
        elif any(word in action_lower for word in ['analyze', 'review', 'check']):
            return 15
        elif any(word in action_lower for word in ['create', 'build', 'implement']):
            return 30
        else:
            return 10


class SmartTaskExecutionManager:
    """Smart task execution manager with enhanced error handling"""
    
    def __init__(self):
        self.chunker = IntelligentTaskChunker()
        self.execution_history = []
        logger.info("🚀 SmartTaskExecutionManager initialized")
    
    def execute_task(self, task_description: str) -> Dict[str, Any]:
        """Execute task with intelligent management and enhanced error handling"""
        
        logger.info(f"🎯 Starting intelligent execution: {task_description[:50]}...")
        
        try:
            # Step 1: Analyze and chunk task
            logger.info("📋 Step 1: Analyzing and chunking task...")
            chunked_task = self.chunker.chunk_task(task_description)
            
            # Step 2: Create task in our system (with timeout protection)
            logger.info("📝 Step 2: Creating task in todo system...")
            try:
                # Check if task already exists
                from todo_manager import list_open_tasks
                existing_tasks = list_open_tasks()
                
                # Look for existing task with same description
                existing_task = None
                for task in existing_tasks:
                    if task['description'] == task_description:
                        existing_task = task
                        break
                
                if existing_task:
                    logger.info(f"✅ Found existing task: {existing_task['id']}")
                    task_id = existing_task['id']
                    chunked_task.task_id = task_id
                else:
                    task_id = new_task(task_description)
                    logger.info(f"✅ Task created with ID: {task_id}")
                    chunked_task.task_id = task_id
                    
            except Exception as e:
                logger.error(f"❌ Failed to create/find task: {e}")
                return {
                    "execution_type": "ERROR",
                    "error": f"Task creation failed: {e}",
                    "status": "failed",
                    "task_description": task_description
                }
            
            # Step 3: Add subtasks as TODO items (with timeout protection)
            logger.info(f"📋 Step 3: Adding {len(chunked_task.subtasks)} TODO items...")
            todos_added = 0
            
            # Check existing TODOs to avoid duplicates
            existing_todos = []
            if existing_task:
                existing_todos = [todo['text'] for todo in existing_task.get('todos', [])]
                logger.info(f"📋 Found {len(existing_todos)} existing TODOs")
            
            for i, subtask in enumerate(chunked_task.subtasks):
                try:
                    # Skip if TODO already exists
                    if subtask.description in existing_todos:
                        logger.info(f"⏭️  TODO {i+1} already exists: {subtask.description[:30]}...")
                        todos_added += 1
                        continue
                    
                    add_todo(task_id, subtask.description)
                    todos_added += 1
                    logger.info(f"✅ Added TODO {i+1}: {subtask.description[:30]}...")
                except Exception as e:
                    logger.error(f"❌ Failed to add TODO {i+1}: {e}")
            
            logger.info(f"📊 Successfully processed {todos_added}/{len(chunked_task.subtasks)} TODOs")
            
            # Step 4: Determine execution strategy
            if not chunked_task.complexity.should_chunk:
                logger.info("🚀 Executing as SIMPLE task...")
                return self._execute_simple_task(chunked_task)
            else:
                logger.info("🎯 Executing as COMPLEX task...")
                return self._execute_complex_task(chunked_task)
                
        except Exception as e:
            logger.error(f"💥 Error during task execution: {e}")
            return {
                "execution_type": "ERROR",
                "error": str(e),
                "status": "failed",
                "task_description": task_description
            }
    
    def _execute_simple_task(self, chunked_task: ChunkedTask) -> Dict[str, Any]:
        """Execute simple task directly"""
        
        logger.info("🚀 Executing SIMPLE task...")
        
        try:
            # Keep task as in_progress for user to complete
            set_task_status(chunked_task.task_id, "in_progress")
            logger.info("✅ Task marked as in_progress (ready for user to complete)")
            
            result = {
                "execution_type": "SIMPLE_DIRECT",
                "task_id": chunked_task.task_id,
                "complexity": asdict(chunked_task.complexity),
                "subtasks": [asdict(subtask) for subtask in chunked_task.subtasks],
                "status": "in_progress",
                "todos_added": len(chunked_task.subtasks),
                "duration": sum(subtask.estimated_duration for subtask in chunked_task.subtasks),
                "message": "Task created with TODOs. Please complete the actual work manually."
            }
            
            logger.info("✅ Simple task setup completed - ready for user execution")
            return result
            
        except Exception as e:
            logger.error(f"❌ Error in simple task execution: {e}")
            return {
                "execution_type": "SIMPLE_DIRECT",
                "task_id": chunked_task.task_id,
                "status": "failed",
                "error": str(e)
            }
    
    def _execute_complex_task(self, chunked_task: ChunkedTask) -> Dict[str, Any]:
        """Execute complex task with progressive chunking"""
        
        logger.info(f"🎯 Executing COMPLEX task with {len(chunked_task.subtasks)} subtasks...")
        
        try:
            results = []
            
            for i, subtask in enumerate(chunked_task.subtasks, 1):
                logger.info(f"📋 Executing Subtask {i}/{len(chunked_task.subtasks)}: {subtask.description[:30]}...")
                
                # Execute subtask
                subtask_result = {
                    "subtask_id": subtask.id,
                    "description": subtask.description,
                    "status": "completed",
                    "duration": subtask.estimated_duration
                }
                results.append(subtask_result)
                
                # Don't mark subtask as done automatically - let user do the work
                logger.info(f"📋 Subtask {i} ready for user to complete: {subtask.description[:30]}...")
            
            # Keep task as in_progress for user to complete
            set_task_status(chunked_task.task_id, "in_progress")
            logger.info("✅ Complex task setup completed - ready for user execution")
            
            return {
                "execution_type": "COMPLEX_CHUNKED",
                "task_id": chunked_task.task_id,
                "complexity": asdict(chunked_task.complexity),
                "subtasks": results,
                "status": "in_progress",
                "todos_added": len(chunked_task.subtasks),
                "total_duration": sum(subtask.estimated_duration for subtask in chunked_task.subtasks),
                "message": "Task created with TODOs. Please complete the actual work manually."
            }
            
        except Exception as e:
            logger.error(f"❌ Error in complex task execution: {e}")
            return {
                "execution_type": "COMPLEX_CHUNKED",
                "task_id": chunked_task.task_id,
                "status": "failed",
                "error": str(e)
            }


# Global execution manager instance
execution_manager = SmartTaskExecutionManager()


def execute_task_intelligently(task_description: str) -> Dict[str, Any]:
    """Execute task with full intelligence and enhanced error handling"""
    logger.info(f"🧠 Starting intelligent task execution: {task_description[:50]}...")
    
    try:
        result = execution_manager.execute_task(task_description)
        logger.info("✅ Intelligent task execution completed successfully")
        return result
    except Exception as e:
        logger.error(f"💥 Error in intelligent task execution: {e}")
        return {
            "execution_type": "ERROR",
            "error": str(e),
            "status": "failed",
            "task_description": task_description
        }


async def execute_task_intelligently_async(task_description: str) -> Dict[str, Any]:
    """Async version of intelligent task execution"""
    if TELEMETRY_AVAILABLE:
        with span("execute_task", description=task_description[:80]):
            return execute_task_intelligently(task_description)
    else:
        return execute_task_intelligently(task_description)


if __name__ == "__main__":
    # Test the fixed version
    test_task = "Create a test task with automatic TODO generation"
    print(f"🧪 Testing fixed intelligent execution: {test_task}")
    
    result = execute_task_intelligently(test_task)
    print("📊 Result:")
    print(json.dumps(result, indent=2)) <|MERGE_RESOLUTION|>--- conflicted
+++ resolved
@@ -189,7 +189,6 @@
             'FEATURE': ['feature', 'authentication', 'auth']  # Add feature-related terms
         }
         
-<<<<<<< HEAD
         # Sequential markers to normalize
         self.sequential_markers = {
             # English
@@ -207,26 +206,24 @@
             'sunod': '[SEQ_2]',
             'panghuli': '[SEQ_3]',
             'sa wakas': '[SEQ_3]'
-=======
-        # Sequential indicators (NOT dependencies) - FIXED
-        self.sequential_indicators = [
-            'first of all', 'first', 'next', 'then', 'afterwards', 'finally', 'lastly',
-            'una sa lahat', 'una', 'sunod', 'pagkatapos', 'panghuli', 'sa wakas'
-        ]
-        
-        self.parallelism_indicators = [
-            'independent', 'parallel', 'simultaneously', 'at the same time', 'concurrently',
-            'sabay-sabay', 'magkakasabay', 'hiwalay', 'independently',
-            'maaaring gawin nang sabay-sabay', 'in parallel', 'sabay', 'magkasabay'
-        ]
-        
-        # TRUE dependency keywords (not sequential) - FIXED
-        self.dependency_keywords = [
-            'requires', 'depends on', 'needs', 'must have', 'prerequisite',
-            'kailangan', 'depende sa', 'kailangan may', 'prerequisite'
-        ]
-        
-        self.sentence_delimiters = ['.', '!', '?', ';']
+        }
+        
+        # Conditional markers to normalize
+        self.conditional_markers = {
+            # English
+            'if': '[IF]',
+            'when': '[IF]',
+            # Filipino
+            'kung': '[IF]',
+            'kapag': '[IF]',
+            # Conditional results
+            'correct': 'CORRECT',
+            'incorrect': 'INCORRECT',
+            'tama': 'CORRECT',
+            'mali': 'INCORRECT',
+            'pumasa': 'CORRECT',
+            'pumalya': 'INCORRECT'
+        }
     
     def extract_action_items(self, task_description: str) -> List[str]:
         """
@@ -405,68 +402,19 @@
             ("login form", "Create simple login form on frontend"),
         ]
 
-        # maintain order: schema -> endpoint -> form -> conditionals
         for keyword, canonical in required:
-            if keyword in full_lower and canonical not in steps:
-                # insert intelligently
+            if keyword in full_lower and not any(canonical in s for s in steps):
+                # Insert at appropriate position
                 if canonical.startswith("Update"):
-                    steps.insert(0, canonical)
+                    steps.insert(0, canonical)  # Schema update first
                 elif canonical.startswith("Create /login"):
-                    idx = 0
-                    if any(s.startswith("Update database schema") for s in steps):
-                        idx = next(i for i, s in enumerate(steps) if s.startswith("Update database schema")) + 1
-                    steps.insert(idx, canonical)
+                    # Find position after schema update
+                    idx = next((i for i, s in enumerate(steps) if "schema" in s), 0)
+                    steps.insert(idx + 1, canonical)
                 else:
                     cond_idx = next((i for i, s in enumerate(steps) if s.startswith("[CONDITIONAL]")), len(steps))
                     steps.insert(cond_idx, canonical)
         return steps
-    
-    def _analyze_task_structure(self, task_description: str) -> dict:
-        """Analyze task for logical patterns, dependencies, and parallelism - FIXED"""
-        analysis = {
-            'has_conditional_logic': False,
-            'has_parallelism': False, 
-            'has_dependencies': False,
-            'has_sequential_flow': False,
-            'conditional_patterns': [],
-            'parallel_sections': [],
-            'dependency_chains': [],
-            'sequential_indicators': [],
-            'complexity_score': 0
->>>>>>> a614bb8c
-        }
-        
-        # Conditional markers to normalize
-        self.conditional_markers = {
-            # English
-            'if': '[IF]',
-            'when': '[IF]',
-            # Filipino
-            'kung': '[IF]',
-            'kapag': '[IF]',
-            # Conditional results
-            'correct': 'CORRECT',
-            'incorrect': 'INCORRECT',
-            'tama': 'CORRECT',
-            'mali': 'INCORRECT',
-            'pumasa': 'CORRECT',
-            'pumalya': 'INCORRECT'
-        }
-    
-    def extract_action_items(self, task_description: str) -> List[str]:
-        """Unified extraction with normalize -> parse approach"""
-        
-        # STAGE 1: Normalize the text
-        normalized = self._normalize_text(task_description)
-        logger.info(f"🔄 Normalized text: {normalized[:100]}...")
-        
-        # STAGE 2: Parse using unified logic
-        steps = self._parse_normalized_text(normalized)
-        
-        # STAGE 3: Clean and finalize
-        final_steps = self._clean_and_finalize_steps(steps)
-        
-        return final_steps
     
     def _normalize_text(self, text: str) -> str:
         """Normalize language-specific patterns to universal tokens"""
